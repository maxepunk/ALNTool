--- conflicted
+++ resolved
@@ -1,27 +1,37 @@
 **Revised & Consolidated Project Request Document: StoryForge - Immersive Narrative Design Hub**
 
-<<<<<<< HEAD
-**Document Version:** 3.3.0
-**Date:** May 20, 2025
-=======
 **Document Version:** 3.3.1
 **Date:** May 21, 2025
->>>>>>> d0428986
 **Document Purpose:** This document provides the comprehensive and unified specification for the StoryForge tool. It reflects the outcomes of an architectural and codebase review (May 2025), incorporates a definitive understanding of the existing "About Last Night" Notion workspace structure, details the current and planned data flow for the Relationship Mapper, includes detailed User Personas and Use Cases, and contains the current detailed Action Plan for ongoing development. It is intended to serve as the gold-standard reference.
 
 **1. Project Background: The "About Last Night" Experience**
-*(No changes from PRD v3.2.1)*
+*   **Game:** "About Last Night... an Immersive Crime Thriller" (Internal Codename: "Recovery State")
+*   **Overview:** A 90-minute, in-person immersive experience for 5-35 players in a near-future Silicon Valley setting. It combines escape room puzzles, role-play, social deduction, and strategic trading.
+*   **Premise:** Players awaken in a warehouse post-party, memories fragmented, with CEO Marcus Blackwood dead.
+    *   **Act 1: Murder Mystery:** Players investigate Marcus's death, recover "elements" (including physical/digital items representing memories), and build theories.
+    *   **Act 2: Memory Trading & Deeper Conspiracy:** Discovery of a "memory reader" (RFID-based) reveals certain elements (specifically those designated as "memories") as tradable commodities. Marcus's death is revealed as self-inflicted due to memory-altering drug experiments. A countdown begins as memories risk irreversible corruption.
+*   **Player Choices/Endings:** Cooperate with "The Detective," sell memories to the "Black Market," or work to recover personal memories.
+*   **Central Mechanics:** Element Recovery (including Memory recovery), Puzzle Solving, Role-Playing & Social Deduction, Strategic Trading (Act 2).
 
 **2. Project Overview & Goals (StoryForge Tool)**
-*(No changes from PRD v3.2.1)*
+*   **Project Name:** StoryForge
+*   **Tool Goal:** To develop a custom web-based front-end design tool that uses the existing "About Last Night" Notion workspace (as defined in Section 4) as its backend. StoryForge will provide a visually intuitive, interconnected, and role-optimized environment for designing, managing, and iterating on the immersive narrative experience.
+*   **Primary Objectives:**
+    *   **Visualize Connections:** Enable easy understanding of relationships between Characters, Timeline Events, Puzzles, and Elements (including specialized Memory-type Elements).
+    *   **Streamline Workflows:** Offer dedicated views and tools tailored for different team roles (Narrative Designer, Writer, Puzzle Designer, Asset Manager).
+    *   **Centralize & Enhance Data Access:** Provide a more structured and interactive way to access and modify data stored in Notion databases.
+    *   **Facilitate Iteration & Scaling:** Support ongoing design changes, ensure narrative consistency, and manage the complexity of a growing narrative.
+    *   **Support Design Process:** Address interdependencies, timeline management, act structure, physical prop management, and playtesting.
 
 **3. Core Technology Stack**
-*(No changes from PRD v3.2.1)*
+*   **Backend Data Store:** **Existing Notion Workspace** (via Notion API). *This is a critical constraint. The structure defined in Section 4 is the target.*
+*   **Frontend Framework:** React (as implemented).
+*   **Visualization Libraries:** `@xyflow/react` (React Flow) is the primary visualization library used.
+*   **State Management:** React Query (as implemented for API service layer) and Zustand. Zustand is currently used for client-side UI state (e.g., within the Relationship Mapper); the complexity of this client-side state may be reduced with the focused rebuild of the Relationship Mapper, which simplifies its UI controls and layout options.
+*   **Styling:** Material UI with a dark theme (as implemented).
+*   **Backend-for-Frontend (BFF) / Middleware:** Node.js with Express.js (as implemented). This BFF handles Notion API interactions, caching (using `node-cache`), complex data transformations (including generation of rich `graphData` for visualization as per Section 4.E), and secure API key management.
 
 **4. Notion Backend Structure (Definitive Gold Standard)**
-<<<<<<< HEAD
-*(No changes from PRD v3.2.1, including Section 4.A-D on database structures and 4.E on BFF `graphData` Object Specification)*
-=======
 
 StoryForge **must** read from and write to the Notion workspace structured with the following 4 primary databases. Property names and types provided below are based on the May 2025 codebase review and successful Phase 1 integration.
 
@@ -156,18 +166,78 @@
   ]
 }
 '''
->>>>>>> d0428986
 
 **5. Feature Breakdown & Development Phases**
-*(No changes from PRD v3.2.1 - refers to Section 9)*
+
+All feature development, phasing, and detailed tasks are now managed under the **"Revised Action Plan: StoryForge Refinement & Advancement"** detailed in Section 9 of this document. Old milestone lists or feature breakdowns in previous versions of this PRD are superseded by Section 9.
 
 **6. User Personas, Workflows, Relationship Mapper Use Cases & UX Principles**
-*(No changes from PRD v3.2.1 for Sections 6.A, 6.B, 6.C)*
+
+This section details the primary users of StoryForge, their core tasks related to game design and development, how the Relationship Mapper views for each entity type are intended to support their workflows, and the UX principles guiding graph clarity. Understanding these user-centric scenarios is crucial for refining existing features and guiding future development.
+
+**A. Primary User Personas / Roles:**
+
+*   **P1: Narrative Designer (Lead Story Architect)**
+    *   **Responsibilities:** Oversees the overall story arc, plot development, character motivations and arcs, thematic consistency, and narrative coherence across all game components (puzzles, elements, events). Ensures the player experience aligns with the intended narrative journey.
+    *   **Core Tasks in StoryForge:**
+        *   Reviewing and validating connections between characters, events, puzzles, and critical story elements.
+        *   Identifying plot holes or inconsistencies in the narrative web.
+        *   Tracking how key narrative threads (e.g., "CEO's Corruption," "Memory Drug Side Effects") propagate through various game components.
+        *   Visualizing character relationship networks and their evolution.
+        *   Ensuring puzzle solutions and element discoveries align with story progression.
+*   **P2: Writer (Content Creator)**
+    *   **Responsibilities:** Focuses on dialogue, scripts, in-game text (e.g., item descriptions, documents), character voice, and detailed descriptive content for elements, events, and locations.
+    *   **Core Tasks in StoryForge:**
+        *   Accessing detailed information about characters, elements, and events to ensure their writing is contextually accurate.
+        *   Understanding the relationships an element has to write compelling descriptions or associated text.
+        *   Reviewing how their written content (e.g., a clue found on an element) connects to puzzles or character knowledge.
+*   **P3: Puzzle Designer (Mechanics & Flow Engineer)**
+    *   **Responsibilities:** Designs, implements, and tests puzzles. Manages puzzle dependencies (what elements are required, what elements/information are rewarded), solvability, difficulty, and thematic integration with the narrative.
+    *   **Core Tasks in StoryForge:**
+        *   Visualizing the flow of a puzzle chain: inputs (required elements/info), internal steps/sub-puzzles, and outputs (reward elements/info, story reveals).
+        *   Identifying all elements linked to a specific puzzle (required, rewarded, or locked by it).
+        *   Ensuring puzzles don't create narrative dead-ends or require unobtainable items.
+        *   Checking if a puzzle's reward correctly unlocks the next intended step in the story or another puzzle.
+*   **P4: Asset Manager (Element & Prop Logistics)**
+    *   **Responsibilities:** Tracks all physical and digital game elements (props, clues, media files, documents), their current status (e.g., "To Build," "Ready for Playtest"), location, and connections to other game components (characters, puzzles, events).
+    *   **Core Tasks in StoryForge:**
+        *   Quickly identifying all information about a specific element: its description, what puzzles it's used in, who owns it, what event it's related to.
+        *   Understanding the "blast radius" of an element – if this element is changed or removed, what other parts of the game are affected?
+        *   Managing container relationships (what's inside what).
+        *   Tracking the status and availability of elements needed for playtesting specific scenes or puzzles.
+
+**B. Entity-Specific Map Use Cases & Workflows (for Relationship Mapper):**
+
+*   **B.1. Character Map (Viewing from a Character's Detail Page):**
+    *   **Narrative Designer:** "How does this Character connect to the main plot points (Timeline Events)? What Puzzles are they crucial for? What key Elements do they own or are associated with that drive their story?"
+    *   **Writer:** "What are this Character's key relationships (to other Characters, critical Elements, or Events) that I need to reflect in their dialogue or backstory?"
+    *   **Use Case Example:** Viewing Alex Reeves' map to see direct links to "CEO's Office Confrontation" (Timeline Event), "Personal Safe" (Puzzle), and "Encrypted Hard Drive" (Owned Element).
+
+*   **B.2. Element Map (Viewing from an Element's Detail Page):**
+    *   **Asset Manager:** "Where is this Element used? Is it a reward for a Puzzle? Required for another? Who owns it? Is it evidence in a Timeline Event?"
+    *   **Puzzle Designer:** "If this Clue (Element) is found, what Puzzles does it help solve? If it's a reward from Puzzle A, is it correctly linked as a requirement for Puzzle B?"
+    *   **Narrative Designer:** "How does this specific Element (e.g., a 'Memory Token') connect to the larger narrative? Which Characters interact with it? Which Events does it illuminate?"
+    *   **Use Case Example:** Viewing the "CEO's Diary" (Element) map to see it's a reward from the "Desk Drawer Lockbox" (Puzzle), is owned by "Marcus Blackwood" (Character), and contains clues related to the "Warehouse Party Setup" (Timeline Event).
+
+*   **B.3. Puzzle Map (Viewing from a Puzzle's Detail Page):**
+    *   **Puzzle Designer:** "What Elements are needed to solve this Puzzle? What Elements or information does it reward? Are there any sub-puzzles or is it part of a larger chain? Which Character is intended to solve or own this puzzle?"
+    *   **Narrative Designer:** "Does this Puzzle appropriately gate a key Story Reveal or an important Element? Is its timing correct within the Act structure?"
+    *   **Use Case Example:** Viewing the "Decrypt RFID Data" (Puzzle) map to see it requires "Corrupted Memory RFID" (Element) and "RFID Reader" (Element), and rewards "Decrypted CEO's Message" (Element).
+
+*   **B.4. Timeline Event Map (Viewing from an Event's Detail Page):**
+    *   **Narrative Designer:** "Which Characters were involved in this Event? What key Elements (memories, evidence) are associated with it? Does this Event logically connect to preceding or succeeding Events?"
+    *   **Writer:** "Who was present at this Event and what significant items were there, to ensure my scene descriptions or character recollections are accurate?"
+    *   **Use Case Example:** Viewing the "Security Breach" (Timeline Event) map to see "Victoria Kingsley" (Character) and "Maintenance Crew" (Character group) were involved, and "Security Footage VHS" (Element) is key evidence.
+
+**C. Implications for Dashboard Design (Future Consideration):**
+
+While the dashboard is currently a placeholder, understanding these personas and workflows will be vital when designing it. The dashboard should ideally provide:
+*   Quick access to recently viewed/edited items per user.
+*   Overviews relevant to each role (e.g., Narrative Designer might see a list of unresolved plot threads or unlinked critical elements; Puzzle Designer might see puzzles with missing required elements).
+*   Global search functionality.
+*   Notifications or alerts for items needing attention (e.g., an Element marked "To Build" that's required for an upcoming playtest).
 
 **D. UX Principles for Graph Clarity in Relationship Mapper (Revised for Focused Dagre/Compound Node Strategy):**
-<<<<<<< HEAD
-*(No changes from PRD v3.2.1 - these principles remain the target state)*
-=======
 
 To achieve the overarching goal of a Relationship Mapper that "tells a story" and is intuitively understandable, especially with the adoption of a focused Dagre-based compound node layout strategy, we will adhere to the following UX principles:
 
@@ -228,19 +298,14 @@
     *   **Benefit:** Clearer pathways between major entities or groups, with less visual distraction from potentially redundant direct links if a clear grouped path exists.
 
 These revised principles will guide the technical implementation of the Relationship Mapper, ensuring the frontend presents the narrative web in the most understandable and actionable way, leveraging the strengths of Dagre for hierarchical layout and React Flow for rendering. The aim is to move from a map that "shows all data" to one that "explains key relationships" effectively.
->>>>>>> d0428986
 
 **7. Assumptions & Dependencies**
-*(No changes from PRD v3.2.1)*
+*   **The Notion workspace structured precisely according to Section 4 is maintained.** Unauthorized changes to this Notion structure will break the tool.
+*   Notion API remains stable, accessible, and its features support the required operations.
+*   The initial data import from source CSVs and Markdown files has correctly established the baseline content and structure in Notion.
+*   **The BFF's `/graph` endpoints consistently provide valid `graphData` objects structured according to Section 4.E.** The frontend `RelationshipMapper` now uses this `graphData` as its sole source for graph construction.
 
 **8. Future Considerations (Out of Scope for current phases unless specified in Action Plan - Section 9)**
-<<<<<<< HEAD
-*(No changes from PRD v3.2.1)*
-
-**9. Action Plan & Next Steps**
-
-This section outlines the current, active plan for StoryForge refinement and advancement as of **May 20, 2025**.
-=======
 *   Full, robust parsing (beyond minimal `SF_RFID`) of structured data from Rich Text for memory attributes, if the minimal approach (Action Plan Phase 2, Step 5) proves insufficient long-term.
 *   **Re-evaluation of true Dagre compound node capabilities...** (This item is now addressed by the focused rebuild outlined in Action Plan Section 9, Phase 1, Step 2, which adopts Dagre compound nodes as the core strategy.)
 *   **Enhanced Interactive Group Management:**
@@ -260,7 +325,6 @@
 **9. Action Plan & Next Steps**
 
 This section outlines the current, active plan for StoryForge refinement and advancement as of **May 21, 2025**.
->>>>>>> d0428986
 
 **Overarching Goal for All Phases:** Ensure all project documentation is consistent and up-to-date, with this `StoryForge PR.txt` document serving as the definitive "gold standard" source of truth. Progress will be tracked at each step.
 
@@ -273,11 +337,6 @@
 
 **1. Initial PRD Synchronization & Technical Debt Cleanup Kick-off (Concurrent Processes):**
     *   **1A. PRD Gold Standard - Initial Pass & Version Bump:**
-<<<<<<< HEAD
-        *   Status: **COMPLETED** (Updated to v3.2.1 on May 19, 2025. This current update brings it to v3.3.0).
-    *   **1B. Technical Debt Cleanup & Code Refinements (High Priority - Ongoing):**
-        *   Status: **COMPLETED** (as per details in PRD v3.2.1).
-=======
         *   *Why:* Ensure PRD is a reliable source of truth.
         *   *Where:* `StoryForge PR.txt` document (this document).
         *   *What:* Updated document to v3.2.1 on May 19, 2025. Version v3.3.0 on May 20, 2025. This current update brings it to v3.3.1.
@@ -315,80 +374,10 @@
         *   *(Detailed tasks and statuses as per PRD v3.2.1 - all marked COMPLETED)*
         *   *(All sub-tasks previously listed under this item were COMPLETED as of PRD v3.3.0)*
         *   **Status: COMPLETED**
->>>>>>> d0428986
 
 **2. RelationshipMapper - Focused Rebuild for Core UX & Layout Foundation (High Priority):**
 
     *   **A. Rationale for Rebuild & Goals:**
-<<<<<<< HEAD
-        *   (No changes from PRD v3.2.1)
-
-    *   **B. Revised Architectural Approach for Relationship Mapper:**
-        *   (Largely as defined in PRD v3.2.1, with clarifications on current state and debugging findings)
-        *   **Input Data Structure:** The mapper consumes the `graphData` object from the BFF. **It has been observed that initial renders of `RelationshipMapperContent` may occur with `props.graphData` being `undefined` before data is fully fetched and propagated; the UI and subsequent hooks (`useGraphTransform`, `getDagreLayout`) must handle this initial state gracefully (e.g., by processing 0 nodes/edges without error).**
-        *   **Primary Layout Strategy (Exclusive):** Dagre (`dagre.js`) is the exclusive layout engine.
-        *   **Layout Orientation:** Default Dagre orientation is 'TB' (Top-to-Bottom).
-        *   **Visual Grouping Mechanism (Compound Nodes):** This is the primary goal for visual clarity.
-            *   *Logical Group Identification:* `useGraphTransform.js` assigns `node.data.parentId` based on "Contains" (for Elements) and "Required For"/"Rewards" (for Puzzles) relationships from `edge.data.shortLabel`.
-            *   *Dagre Compound Nodes (`layoutUtils.js`):*
-                *   **Current Debugging State & Understanding (as of May 20, 2025):**
-                    *   Basic Dagre layout (`dagre.layout(g)`) is **confirmed to execute successfully** when `graphData` is present, provided Dagre's `compound` option is set to `false` and `g.setParent()` calls are disabled. This produces a non-compound, but correctly laid-out graph (nodes are spread out, not stacked).
-                    *   The previously observed `TypeError: Cannot set properties of undefined (setting 'rank')` within `dagre.layout(g)` appears to be intermittent and is **likely specifically related to Dagre's processing of compound graph features** (`compound: true` and associated `g.setParent()` calls), potentially exacerbated during hot-reloading or if the graph object `g` was in an inconsistent state. It is not a persistent error with the fundamental graph data itself when compound features are disabled.
-                    *   The immediate priority is to re-enable `compound: true` and `g.setParent()` calls and specifically debug Dagre's behavior under these conditions to achieve a stable compound layout.
-                *   *Target Implementation (as per PRD v3.2.1):* Utilize Dagre's `compound: true`, `g.setParent()`, and appropriate graph/node padding for spacing.
-            *   **React Flow Parent Rendering (`useGraphTransform.js`):** `node.data.parentId` is mapped to `node.parentNode` to enable React Flow's hierarchical rendering.
-        *   **Node Presentation (`EntityNode.jsx`):**
-            *   Parent/Group Nodes: Distinct styling via `data.isActualParentGroup` flag (set in `useGraphTransform.js`) is implemented.
-            *   Dynamic Label Display: Implemented using `useViewport()` for zoom-based label detail.
-        *   **Edge Presentation (`CustomEdge.jsx`):** (No changes to current implementation planned in this step, optional refinements deferred).
-        *   **Simplification of State and UI:**
-            *   `useLayoutManager.js` has been simplified for a fixed Dagre layout.
-            *   `RelationshipMapper.jsx` has removed UI for alternative layouts and Dagre orientation.
-            *   `ClusterHull.jsx` (manual orbiting/hull logic) has been removed from `RelationshipMapper.jsx`.
-
-    *   **C. Detailed Implementation Tasks & Status (as of May 20, 2025):**
-        *   **1. PRD Alignment (This Document):** (Status: **COMPLETED** - This document, v3.3.0, reflects current understanding).
-        *   **2. Data Transformation Refinement (`useGraphTransform.js`):**
-            *   Status: **COMPLETED**. `parentId` assignment logic verified. `node.parentNode` mapping enabled. `isActualParentGroup` flag added. Logging enhanced for debugging. Handles initial empty/undefined graph data gracefully by producing 0 nodes/edges.
-        *   **3. Layout Engine Overhaul (`layoutUtils.js` - `getDagreLayout`):**
-            *   Status: **IN PROGRESS - TARGETING STABLE COMPOUND LAYOUT**.
-            *   Removed alternative layouts and old Dagre orbiting logic: **COMPLETED**.
-            *   Using standard node dimensions for Dagre: **COMPLETED**.
-            *   Basic non-compound Dagre layout is functional when `graphData` is present and `compound: false` is used: **CONFIRMED**.
-            *   Implementation of `g.setParent()` calls: **Implemented** (code exists, ready to be re-enabled).
-            *   **Current Focus & Next Sub-Tasks:**
-                *   Re-enable `compound: true` in the `dagre.graphlib.Graph` constructor and uncomment the `g.setParent()` calls within `getDagreLayout`.
-                *   Systematically debug any `TypeError` (e.g., "Cannot set properties of undefined (setting 'rank')") or other errors that arise within `dagre.layout(g)` *specifically when processing compound graphs*. This involves:
-                    *   Ensuring the Dagre graph object `g` is correctly initialized (or re-initialized if `getDagreLayout` is called multiple times, e.g., due to `useMemo` re-computation with changing dependencies).
-                    *   Verifying that all nodes (including those intended as parents) and edges (including those defining parent-child relationships) are correctly added to the Dagre graph `g` *before* `dagre.layout(g)` is called.
-                    *   Ensuring `parentId` references are valid within the set of nodes being laid out.
-                    *   If the `TypeError` persists, iteratively simplify the graph data (nodes, edges, parent assignments) passed to `dagre.layout(g)` (with compound features enabled) to isolate the specific node, edge, or structural feature causing the ranking or layout error.
-                *   Once Dagre layout with compound nodes is error-free: Apply and verify appropriate Dagre graph-level options (`nodesep`, `ranksep`, and potentially cluster-specific padding like `nodePadding`, `rankPadding`, `marginx`, `marginy`) for optimal visual spacing within and between groups.
-        *   **4. Node Rendering Enhancements (`EntityNode.jsx`):**
-            *   Status: **COMPLETED**. Dynamic labels and distinct parent styling implemented. Visuals dependent on successful compound layout.
-        *   **5. Main Mapper Component Simplification (`RelationshipMapper.jsx`, `useLayoutManager.js`):**
-            *   Status: **LARGELY COMPLETE**. UI for alternative layouts/orientation removed. `ClusterHull.jsx` removed. `useLayoutManager` simplified.
-            *   **Outstanding/To Verify:**
-                *   **Address Missing Fullscreen Controls:** Restore/ensure visibility and usability of the main map controls panel (depth, filters, zoom, fit-view, info, etc.) when the map is in fullscreen mode. Adjust styling/positioning for fullscreen as needed to ensure consistent accessibility (PRD Section 9, Phase 1, Step 2.C, Task 5 goal).
-                *   Review `RelationshipMapperContent` and related components to ensure `graphData` is handled robustly throughout the rendering lifecycle, including its initial `undefined` state before data load, displaying appropriate loading indicators if necessary.
-        *   **6. Edge Styling (Optional Refinement - `CustomEdge.jsx`):**
-            *   Status: **DEFERRED**. To be evaluated after core layout and grouping are stable and visually assessed.
-        *   **7. Filtering Logic Review (`filterGraph.js`):**
-            *   Status: **COMPLETED (Initial Pass)**. SPOC logic temporarily disabled. Basic depth and type filtering remain. Further re-evaluation of SPOC to occur after compound layout is stable.
-        *   **8. Comprehensive Testing:**
-            *   Status: **PENDING**. Full testing blocked until compound layout is stable and error-free. Initial tests for non-compound layout and undefined data handling can proceed.
-
-    *   **D. Key UI/UX Improvements Addressed by this Rebuild:**
-        *   (No changes from PRD v3.2.1 - these remain the goals)
-
-    *   **E. Expected Outcome / Definition of Done for this Step:**
-        *   (No changes from PRD v3.2.1 - these remain the goals. Current progress is focused on achieving stable Dagre compound layout and addressing UI consistency.)
-
-**3. Full PRD Update & Documentation Synchronization (Completion of Initial Pass):**
-    *   Status: **COMPLETED** (This document, v3.3.0, represents the synchronized PRD. Auxiliary documents mentioned in v3.2.1 are considered superseded by this version unless explicitly stated otherwise).
-
-**(Phases 2 & 3 remain as defined in PRD v3.2.1, with their status as PENDING)**
-=======
             *   **UI/UX Challenges with Previous Approach:** Extensive testing and user feedback (including analysis of visual outputs from "Alex Reeves's Map" and others) revealed that the prior multi-layout strategy ("Dagre + Orbiting," Radial, Force-Directed) and manual orbiting logic for Dagre layouts did not consistently or clearly meet core user needs. Key issues included:
             *   **Failure to "Tell a Story":** Maps did not provide an at-a-glance understanding of crucial hierarchical relationships, such as the contents of a container Element or the set of elements involved in a Puzzle.
             *   **High Cognitive Load:** Users were required to manually trace numerous edges and interpret truncated labels to understand fundamental groupings.
@@ -532,21 +521,9 @@
     *   **Status: PENDING**
 8.  **Continue with Further Enhancements / Next Development Cycle:**
     *   **Status: PENDING**
->>>>>>> d0428986
 
 **10. Testing Strategy**
-*(Updates based on recent findings and debugging, particularly the initial undefined `graphData` state and the nature of the Dagre layout error)*
-
-<<<<<<< HEAD
-**Testing Suite Status (as of May 20, 2025):**
-*   (No change from PRD v3.2.1 regarding deprecated backend tests and frontend test refactoring needs).
-*   **Key Debugging Insight Reflected in Testing:**
-    *   The `dagre.layout(g)` call within `layoutUtils.js` can successfully lay out a non-compound graph when `graphData` is present and Dagre's `compound` option is `false`.
-    *   The previously observed `TypeError` ("Cannot set properties of undefined (setting 'rank')") appears linked specifically to Dagre's processing of *compound graphs* (`compound: true` and `g.setParent` calls). Testing will need to focus on this area once compound features are re-enabled.
-    *   `RelationshipMapperContent` initially renders with `props.graphData` as `undefined`. Tests must cover this initial state and the subsequent transition to a data-driven layout.
-*   The primary utility mapper test file is now `storyforge/backend/tests/utils/notionPropertyMapper.test.js`. This file requires ongoing review and expansion.
-*   Frontend tests for `RelationshipMapper` and related components need significant refactoring.
-=======
+
 **Testing Suite Status (as of May 21, 2025):**
 *   Deprecated backend test files have been removed. The primary backend utility mapper test file is `storyforge/backend/tests/utils/notionPropertyMapper.test.js`, requiring ongoing expansion.
 *   Frontend tests for `RelationshipMapper` (e.g., `RelationshipMapper.test.jsx`) require significant refactoring for `graphData` consumption, `parentId` assignment, Dagre compound node rendering, and simplified controls.
@@ -558,22 +535,10 @@
 *   E2E tests (Playwright) remain crucial and will be adapted for the rebuilt mapper once the compound layout is stable and its behaviors are well-understood.
 
 A comprehensive testing strategy is crucial for the development of StoryForge. This includes:
->>>>>>> d0428986
 
 *   **10.1. Unit Tests:**
+    *   **Backend:** (Remains as previously stated)
     *   **Frontend:**
-<<<<<<< HEAD
-        *   `useGraphTransform.js`:
-            *   Verify correct handling of initial `undefined` or empty `graphData` (should produce 0 nodes/edges).
-            *   Critical unit tests for `parentId` assignment logic.
-            *   Test formation of `nodes` and `edges` including the `parentNode` attribute.
-        *   `layoutUtils.js` (`getDagreLayout`):
-            *   Test behavior with 0 nodes/edges (initial call before `graphData` is loaded or if `graphData` is empty), ensuring it returns empty arrays gracefully.
-            *   Verify that returned nodes have valid, numerically-defined positions when layout is successful (both for non-compound and, eventually, compound graphs).
-            *   Test that the fallback positioning logic in the `catch` block correctly assigns distinct, staggered positions if `dagre.layout(g)` throws an error.
-            *   Once compound features are re-enabled: Add tests for successful simple compound graph layouts. Add tests to simulate graph structures known to potentially cause issues for Dagre's ranking with compound nodes (e.g., cycles involving parent-child declarations, invalid parent IDs after filtering) and ensure robust error handling or graceful degradation.
-        *   *(Other items as per PRD v3.2.1 for `EntityNode.jsx`, `CustomEdge.jsx`, `filterGraph.js`)*
-=======
         *   Core UI components: `EntityNode.jsx` (dynamic labels, parent/group styling), `CustomEdge.jsx`.
         *   Utility functions:
             *   `transformToGraphElements.js`: Correct mapping from `graphData` to React Flow elements.
@@ -584,29 +549,9 @@
                 *   Verify returned nodes have valid, numerically-defined positions upon successful layout (both flat and compound).
                 *   Test that the fallback positioning logic in the `catch` block correctly assigns distinct, staggered positions if Dagre fails.
             *   `filterGraph.js`: Test filtering logic independently, including compound-aware depth filtering.
->>>>>>> d0428986
 *   **10.2. Integration Tests:**
+    *   **Backend:** (Remains as previously stated)
     *   **Frontend:**
-<<<<<<< HEAD
-        *   Test the full component lifecycle of `RelationshipMapper` and its children:
-            *   Initial render with `undefined` `graphData` (verify no errors, perhaps a loading state).
-            *   Re-render when `graphData` becomes populated.
-            *   Flow from `graphData` through `useGraphTransform.js` to `getDagreLayout`, and finally to the nodes/edges rendered by React Flow.
-        *   Verify that once `graphData` is populated and Dagre layout (initially non-compound, eventually compound) succeeds, parent-child relationships (for compound) are correctly established and rendered hierarchically.
-        *   Test interactions with the simplified control panel, **ensuring it is accessible and functional in both normal and fullscreen modes.**
-*   **10.3. End-to-End (E2E) Tests:**
-    *   (As per PRD v3.2.1, with added emphasis):
-        *   Simulate user scenarios, including those where `graphData` might be slow to load, ensuring a proper loading state appears and the graph renders correctly once data arrives.
-        *   Verify correct visual rendering of compound nodes (items in containers, puzzle elements grouped with puzzles) once the Dagre issues are resolved and compound features are re-enabled and stable.
-        *   **Specifically test the visibility, layout, and functionality of the map controls panel in fullscreen mode across various scenarios.**
-*   **10.4. Manual & Exploratory Testing:**
-    *   (As per PRD v3.2.1, with added emphasis):
-        *   Thoroughly test the map's behavior during the transition from no data (initial load) to a fully rendered graph.
-        *   After re-enabling compound nodes, systematically test with diverse datasets (especially "Alex Reeves's Map") to identify specific structures or conditions that might trigger the Dagre ranking/layout error.
-        *   Evaluate the visual result of the `isActualParentGroup` styling from `EntityNode.jsx` once compound layout is working.
-        *   Verify behavior of the fullscreen controls panel.
-
-=======
         *   Test the full data flow: `graphData` prop in `RelationshipMapper.jsx` (covering initial `undefined` then populated states) -> `useGraphTransform.js` -> `filterGraph.js` -> `layoutUtils.js` (`getDagreLayout`) -> nodes/edges rendered by React Flow.
         *   Verify that once `graphData` is populated and Dagre layout (with compound features successfully re-enabled and stable) completes, parent-child relationships are correctly established and rendered hierarchically. Tests must now specifically verify the correct visual rendering of Dagre compound node groupings (parent nodes encapsulating children). (Currently Blocked)
         *   Test interactions with the simplified control panel in `RelationshipMapper.jsx`, ensuring it is accessible and functional in both normal and fullscreen modes.
@@ -621,7 +566,6 @@
     *   **Current Focus:** Systematically add verbose logging around each `g.setParent(childNode.id, parentNode.id)` call within `layoutUtils.js` to identify if a specific parent-child assignment, a particular node type involved in the parenting, or a specific combination/sequence of such assignments triggers the Dagre ranking error.
     *   If verbose logging per call isn't sufficient, the next step will be to extract the complete list of intended parent-child relationships (derived from `node.data.parentId` by `useGraphTransform.js`) before `dagre.layout(g)` is called. This list must be meticulously analyzed for structural anomalies (e.g., cycles, references to non-existent parent/child IDs that might slip past initial checks, problematic grandchild-parent relationships if Dagre has specific limitations) that Dagre's compound layout algorithm might not handle gracefully.
     *   Once compound layout is stable: Thoroughly test with various complex data sets. Evaluate the visual effectiveness of the `isActualParentGroup` styling. Observe behavior if `graphData` is slow to load or fails. Specifically test usability of map controls in fullscreen.
->>>>>>> d0428986
 This testing strategy, with tests being added and updated alongside the focused rebuild as per the Action Plan (Section 9), will serve as a blueprint for building a resilient and reliable StoryForge application.
 
 ---